--- conflicted
+++ resolved
@@ -55,11 +55,7 @@
         <form
           action={filterAction}
           method="get"
-<<<<<<< HEAD
           className="flex flex-col gap-3 rounded-2xl border border-surface-accent/40 bg-surface-accent/60 p-4 shadow-soft sm:flex-row sm:items-end"
-=======
-          className="flex flex-col gap-3 rounded-2xl border border-surface-accent/50 bg-surface/60 p-4 shadow-soft sm:flex-row sm:items-end"
->>>>>>> 24953641
         >
           <div className="flex flex-1 flex-col gap-1">
             <label htmlFor="from" className="text-xs font-medium uppercase tracking-[0.2em] text-muted-foreground">
@@ -106,20 +102,12 @@
               Filtrar
             </button>
             {hasActiveFilters ? (
-<<<<<<< HEAD
               <a
-=======
-              <Link
->>>>>>> 24953641
                 href={filterAction}
                 className="rounded-full border border-surface-accent/60 px-4 py-2 text-sm font-medium text-muted-foreground transition-colors hover:border-primary hover:text-primary"
               >
                 Limpar
-<<<<<<< HEAD
               </a>
-=======
-              </Link>
->>>>>>> 24953641
             ) : null}
           </div>
         </form>
