"""Convert a Kiwify abandoned carts export to the Supabase import format."""

from __future__ import annotations

import csv
import json
import uuid
from datetime import datetime, timezone, timedelta
from pathlib import Path
from typing import Iterable, Optional

REPO_ROOT = Path(__file__).resolve().parents[1]
DEFAULT_INPUT_CANDIDATES = ("cart.csv", "cart", "carts_ksw77d_1758516482400.csv")
INPUT_PATH = next((REPO_ROOT / candidate for candidate in DEFAULT_INPUT_CANDIDATES if (REPO_ROOT / candidate).exists()), None)
OUTPUT_PATH = REPO_ROOT / "supabase_abandoned_emails_import.csv"

COLUMNS = [
    "id",
    "email",
    "customer_email",
    "customer_name",
    "product_id",
    "product_name",
    "product_title",
    "checkout_url",
    "checkout_id",
    "status",
    "discount_code",
    "expires_at",
    "schedule_at",
    "sent_at",
    "last_event",
    "last_reminder_at",
    "payload",
    "source",
    "paid",
    "paid_at",
    "created_at",
    "updated_at",
]


def _ensure_input_path() -> Path:
    if INPUT_PATH is None:
        candidates = ", ".join(repr(name) for name in DEFAULT_INPUT_CANDIDATES)
        raise FileNotFoundError(
            "Nenhum arquivo de carrinhos encontrado. Coloque o CSV exportado da Kiwify "
            f"na raiz do projeto com um dos seguintes nomes: {candidates}."
        )
    return INPUT_PATH


def _normalize_datetime(value: str) -> Optional[str]:
    value = (value or "").strip()
    if not value:
        return None

    normalized = " ".join(value.replace("\n", " ").split())
    for fmt in ("%d/%m/%Y, %H:%M", "%Y-%m-%d %H:%M:%S"):
        try:
            naive = datetime.strptime(normalized, fmt)
            break
        except ValueError:
            continue
    else:
        raise ValueError(f"Não foi possível interpretar a data: {value!r}")

    aware = naive.replace(tzinfo=timezone(timedelta(hours=-3)))
    return aware.isoformat()


def _build_payload(row: dict, creation_iso: Optional[str]) -> str:
    payload: dict[str, str] = {}

    document = (row.get("Customer Document Number") or "").strip()
    if document:
        payload["customer_document_number"] = document

    phone = (row.get("Customer Phone") or "").strip()
    if phone:
        payload["customer_phone"] = phone

    source_type = (row.get("Type") or "").strip()
    if source_type:
        payload["source_type"] = source_type

    if creation_iso:
        payload["kiwify_creation_at"] = creation_iso

    return json.dumps(payload, ensure_ascii=False) if payload else "{}"


<<<<<<< HEAD
def _format_timestamp(value: datetime) -> str:
    """Format datetimes for Postgres timestamp with time zone columns."""

    # Supabase CSV importer espera o formato "YYYY-MM-DD HH:MM:SS+00".
    # `strftime` com `%z` gera o deslocamento sem dois-pontos ("+0000"),
    # que também é aceito pelo Postgres.
    return value.strftime("%Y-%m-%d %H:%M:%S%z")


def _generate_rows(reader: Iterable[dict[str, str]]) -> list[list[str]]:
    now_formatted = _format_timestamp(datetime.now(timezone.utc))
=======
def _generate_rows(reader: Iterable[dict[str, str]]) -> list[list[str]]:
    now_iso = datetime.now(timezone.utc).isoformat()
>>>>>>> 5bda236e
    rows: list[list[str]] = []

    for row in reader:
        customer_email = (row.get("Customer Email") or "").strip()
        if not customer_email:
            # We cannot import rows sem email, então pulamos.
            continue

        cart_id = (row.get("Cart Id") or "").strip()
        checkout_url = (row.get("Checkout Link") or "").strip()
        customer_name = (row.get("Customer Name") or "").strip()
        product_name = (row.get("Product name") or "").strip()

        creation_iso = _normalize_datetime(row.get("Creation Date", "")) if row.get("Creation Date") else None
        payload = _build_payload(row, creation_iso)

        row_uuid = uuid.uuid5(uuid.NAMESPACE_URL, f"kiwify-cart:{cart_id}") if cart_id else uuid.uuid4()

        rows.append([
            str(row_uuid),
            customer_email,
            customer_email,
            customer_name,
            "",
            product_name,
            product_name,
            checkout_url,
            cart_id,
            "pending",
            "",
            "",
            "",
            "",
            "kiwify_cart_import",
            "",
            payload,
            "kiwify",
            "false",
            "",
<<<<<<< HEAD
            now_formatted,
            now_formatted,
=======
            now_iso,
            now_iso,
>>>>>>> 5bda236e
        ])

    return rows


def convert() -> None:
    input_path = _ensure_input_path()

    with input_path.open("r", newline="", encoding="utf-8") as source:
        reader = csv.DictReader(source)
        rows = _generate_rows(reader)

    with OUTPUT_PATH.open("w", newline="", encoding="utf-8") as target:
        writer = csv.writer(target)
        writer.writerow(COLUMNS)
        writer.writerows(rows)

    print(f"Arquivo gerado com sucesso: {OUTPUT_PATH}")


if __name__ == "__main__":
    convert()<|MERGE_RESOLUTION|>--- conflicted
+++ resolved
@@ -90,7 +90,7 @@
     return json.dumps(payload, ensure_ascii=False) if payload else "{}"
 
 
-<<<<<<< HEAD
+ 
 def _format_timestamp(value: datetime) -> str:
     """Format datetimes for Postgres timestamp with time zone columns."""
 
@@ -102,10 +102,10 @@
 
 def _generate_rows(reader: Iterable[dict[str, str]]) -> list[list[str]]:
     now_formatted = _format_timestamp(datetime.now(timezone.utc))
-=======
+
 def _generate_rows(reader: Iterable[dict[str, str]]) -> list[list[str]]:
     now_iso = datetime.now(timezone.utc).isoformat()
->>>>>>> 5bda236e
+
     rows: list[list[str]] = []
 
     for row in reader:
@@ -145,13 +145,13 @@
             "kiwify",
             "false",
             "",
-<<<<<<< HEAD
+ codex/retrieve-historical-abandoned-carts-bgxf1z
             now_formatted,
             now_formatted,
-=======
+
             now_iso,
             now_iso,
->>>>>>> 5bda236e
+ 
         ])
 
     return rows
