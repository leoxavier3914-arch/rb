--- conflicted
+++ resolved
@@ -1,9 +1,6 @@
 import { EventsBoard } from "@/components/events-board";
 import { formatCurrency, formatDate } from "@/lib/format";
-<<<<<<< HEAD
 import { formatSaleStatus } from "@/lib/sale-event-metadata";
-=======
->>>>>>> e5324d12
 import { getApprovedSales } from "@/lib/queries";
 
 export const dynamic = "force-dynamic";
@@ -33,15 +30,12 @@
       affiliateDisplay ? { label: "Comissão Afiliados", value: affiliateDisplay } : null,
     ].filter((detail): detail is { label: string; value: string } => detail !== null);
 
-<<<<<<< HEAD
     const statusDisplay = formatSaleStatus(sale.status);
     const details = [
       ...monetaryDetails,
       ...(statusDisplay ? [{ label: "Status", value: statusDisplay }] : []),
     ];
 
-=======
->>>>>>> e5324d12
     return {
       id: sale.id,
       title: sale.product_name ?? "Produto sem nome",
