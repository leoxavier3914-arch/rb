// app/api/kiwify/webhook/route.ts
export const runtime = 'nodejs';

import { NextResponse } from 'next/server';
import { createClient } from '@supabase/supabase-js';
import * as crypto from 'crypto';
import { readEnvValue } from '../../../../lib/env';

// ==== ENVS OBRIGATÓRIAS ====
// ==== ENVS OPCIONAIS ====
const DEFAULT_DELAY_HOURS =
  Number(
    (process.env.DEFAULT_DELAY_HOURS ?? process.env.DEFAULT_EXPIRE_HOURS ?? '24').trim()
  ) || 24;

// Se você configurar a assinatura da Kiwify:
const KIWIFY_WEBHOOK_SECRET = (process.env.KIWIFY_WEBHOOK_SECRET ?? '').trim();
// Se quiser bloquear quando a assinatura não bater:
const STRICT_SIGNATURE =
  (process.env.KIWIFY_STRICT_SIGNATURE ?? 'false').toLowerCase() === 'true';

// ---------- Helpers ----------
const EMAIL_RE = /^[^\s@]+@[^\s@]+\.[^\s@]+$/i;

function deepWalk(
  obj: any,
  visit: (k: string, v: any, path: string[]) => boolean,
  path: string[] = []
): boolean {
  if (obj === null || obj === undefined) return false;
  if (Array.isArray(obj)) {
    for (let i = 0; i < obj.length; i++) {
      if (deepWalk(obj[i], visit, [...path, String(i)])) return true;
    }
    return false;
  }
  if (typeof obj === 'object') {
    for (const [k, v] of Object.entries(obj)) {
      if (visit(k, v, [...path, k]) || deepWalk(v, visit, [...path, k])) return true;
    }
    return false;
  }
  return false;
}

function pickByKeys(
  obj: any,
  keys: string[],
  test?: (v: any) => boolean
): any | null {
  const normalizedKeys = keys.map((key) => key.toLowerCase());
  let found: any = null;
  deepWalk(obj, (k, v) => {
    if (
      normalizedKeys.some((key) => k.toLowerCase() === key) &&
      (test ? test(v) : v != null)
    ) {
      found = v;
      return true;
    }
    return false;
  });
  return found;
}

function findEmailDeep(obj: any): string | null {
  const byKey = pickByKeys(
    obj,
    ['email', 'customer_email', 'buyer_email', 'user_email', 'mail'],
    (v) => typeof v === 'string' && EMAIL_RE.test(v)
  );
  if (byKey) return String(byKey);

  let found: string | null = null;
  deepWalk(obj, (_k, v) => {
    if (typeof v === 'string' && EMAIL_RE.test(v)) {
      found = v;
      return true;
    }
    return false;
  });
  return found;
}

function findNameDeep(obj: any): string | null {
  const keys = ['name', 'customer_name', 'buyer_name', 'full_name', 'username'];
  const byKey = pickByKeys(
    obj,
    keys,
    (v) => typeof v === 'string' && v.trim().length > 0
  );
  if (byKey) return String(byKey).trim();

  let found: string | null = null;
  deepWalk(obj, (k, v) => {
    if (
      typeof v === 'string' &&
      k.toLowerCase().includes('name') &&
      !EMAIL_RE.test(v) &&
      v.trim().length > 0
    ) {
      found = v.trim();
      return true;
    }
    return false;
  });
  return found;
}

// ====== PATCH DEFINITIVO: produto sem confundir com nome do cliente ======
function findProductNameDeep(obj: any): string | null {
  // 1) Preferência alta: campos explícitos de produto/offer
  const preferred = pickByKeys(
    obj,
    ['product_name', 'offer_name', 'product_title', 'item_title', 'course_name', 'plan_name'],
    (v) => typeof v === 'string' && v.trim().length > 0
  );
  if (preferred) return String(preferred).trim();

  // 2) product.{title|name}
  let found: string | null = null;
  deepWalk(obj, (k, v, path) => {
    if (typeof v !== 'string' || !v.trim()) return false;
    const key = k.toLowerCase();
    const p = path.join('.').toLowerCase();

    // Só aceita name/title se o caminho indicar produto/itens (evita cart.name, customer.name, etc.)
    const looksLikeProductPath =
      /(^|\.)(product|products|item|items|order_items|line_items|order_products)(\.|$)/i.test(p);

    if (looksLikeProductPath && (key === 'title' || key === 'name')) {
      found = v.trim();
      return true;
    }
    return false;
  });
  if (found) return found;

  // 3) Fallback em arrays comuns (primeiro título/nome de item)
  const listKeys = ['order_items', 'items', 'products', 'order_products', 'line_items', 'purchases', 'courses'];
  for (const lk of listKeys) {
    const arr = pickByKeys(obj, [lk], (v) => Array.isArray(v)) as any[] | null;
    if (arr && arr.length) {
      for (const it of arr) {
        if (!it) continue;
        if (typeof it.title === 'string' && it.title.trim()) return it.title.trim();
        if (typeof it.name  === 'string' && it.name.trim())  return it.name.trim();
        if (it.product) {
          if (typeof it.product.title === 'string' && it.product.title.trim()) return it.product.title.trim();
          if (typeof it.product.name  === 'string' && it.product.name.trim())  return it.product.name.trim();
        }
      }
    }
  }

  // 4) Indicativos (nunca 'name' genérico)
  const alt = pickByKeys(
    obj,
    ['product_type', 'plan_type', 'order_ref'],
    (v) => typeof v === 'string' && v.trim().length > 0
  );
  return alt ? String(alt).trim() : null;
}

function normalizeIdCandidate(value: any): string | null {
  if (value === null || value === undefined) return null;
  if (typeof value === 'string') {
    const trimmed = value.trim();
    return trimmed.length ? trimmed : null;
  }
  if (typeof value === 'number' && Number.isFinite(value)) {
    return String(value);
  }
  return null;
}

function findProductIdDeep(obj: any): string | null {
  const preferred = pickByKeys(
    obj,
    [
      'product_id',
      'productId',
      'offer_id',
      'offerId',
      'plan_id',
      'planId',
      'course_id',
      'courseId',
      'item_id',
      'itemId',
      'product_code',
      'productCode',
      'sku',
      'product_slug',
      'productSlug',
    ],
    (v) => normalizeIdCandidate(v) !== null
  );
  if (preferred != null) {
    const normalized = normalizeIdCandidate(preferred);
    if (normalized) return normalized;
  }

  let found: string | null = null;
  deepWalk(obj, (k, v, path) => {
    const normalized = normalizeIdCandidate(v);
    if (!normalized) return false;

    const key = k.toLowerCase();
    const p = path.join('.').toLowerCase();
    const looksLikeProductPath =
      /(^|\.)(product|products|item|items|order_items|line_items|order_products|purchases|courses)(\.|$)/i.test(p);

    if (
      looksLikeProductPath &&
      ['id', 'product_id', 'productid', 'offer_id', 'offerid', 'sku', 'code', 'slug'].includes(key)
    ) {
      found = normalized;
      return true;
    }
    return false;
  });
  if (found) return found;

  const listKeys = ['order_items', 'items', 'products', 'order_products', 'line_items', 'purchases', 'courses'];
  for (const lk of listKeys) {
    const arr = pickByKeys(obj, [lk], (v) => Array.isArray(v)) as any[] | null;
    if (!arr || !arr.length) continue;
    for (const it of arr) {
      if (!it) continue;
      const direct = normalizeIdCandidate((it as any).product_id ?? (it as any).id ?? (it as any).sku);
      if (direct) return direct;
      if ((it as any).product) {
        const nested = normalizeIdCandidate(
          (it as any).product.product_id ??
            (it as any).product.id ??
            (it as any).product.sku ??
            (it as any).product.code
        );
        if (nested) return nested;
      }
    }
  }

  return null;
}

// ====== checkout_url (monta a partir de checkout_link se precisar) ======
function findCheckoutUrlDeep(obj: any): string | null {
  // URL direta
  const byKey = pickByKeys(
    obj,
    ['checkout_url', 'payment_link', 'url'],
    (v) => typeof v === 'string' && v.startsWith('http')
  );
  if (byKey) return String(byKey);

  // links.checkout
  const links = pickByKeys(obj, ['links'], (v) => typeof v === 'object');
  if (links && typeof (links as any).checkout === 'string' && (links as any).checkout.startsWith('http'))
    return (links as any).checkout;

  // código curto -> URL
  const code = pickByKeys(
    obj,
    ['checkout_link', 'link', 'code'],
    (v) => typeof v === 'string' && /^[A-Za-z0-9]{5,20}$/.test(v)
  );
  if (code) return `https://pay.kiwify.com.br/${String(code)}`;

  // qualquer http (prioriza kiwify)
  let best: string | null = null;
  deepWalk(obj, (_k, v) => {
    if (typeof v === 'string' && v.startsWith('http')) {
      if (/kiwify\.com\.br|pay\.kiwify/i.test(v)) { best = v; return true; }
      if (!best) best = v;
    }
    return false;
  });
  return best;
}

function parseCheckoutSearchParams(url: string | null | undefined): URLSearchParams | null {
  if (!url) return null;
  try {
    return new URL(url).searchParams;
  } catch {
    try {
      return new URL(url, 'https://example.com').searchParams;
    } catch {
      return null;
    }
  }
}

function normalizeTrafficString(value: string): string {
  return value
    .trim()
    .toLowerCase()
    .normalize('NFD')
    .replace(/[\u0300-\u036f]/g, '')
    .replace(/[^a-z0-9]+/g, ' ')
    .trim();
}

type TrafficContext = {
  tokens: Set<string>;
  combined: string[];
  paramKeys: Set<string>;
  paramTokens: Set<string>;
};

type ChannelHintGroup = {
  channel: string;
  hints: string[];
  strictTokens?: string[];
};

const CHANNEL_HINT_GROUPS: ChannelHintGroup[] = [
  {
    channel: 'tiktok',
    hints: [
      'tiktok',
      'ttclid',
      'ttad',
      'ttads',
      'ttadgroup',
      'ttcampaign',
      'tiktokads',
      'tt pixel',
      'bt pixel',
    ],
    strictTokens: ['tiktok'],
  },
  {
    channel: 'instagram',
    hints: [
      'instagram',
      'instagramads',
      'igads',
      'igad',
      'instaads',
      'instaad',
      'igstory',
      'igreels',
      'igcampaign',
    ],
    strictTokens: ['instagram', 'insta', 'ig'],
  },
  {
    channel: 'facebook',
    hints: [
      'facebook',
      'facebookads',
      'fbads',
      'fbadset',
      'fbcampaign',
      'fbclid',
      'meta ads',
      'metaads',
      'metapixel',
      'metacampaign',
    ],
    strictTokens: ['facebook', 'fb', 'meta'],
  },
  {
    channel: 'google',
    hints: ['google', 'googleads', 'adwords', 'gads', 'gclid', 'sem', 'searchads'],
    strictTokens: ['google'],
  },
  {
    channel: 'bing',
    hints: ['bing', 'bingads', 'msclkid', 'microsoft'],
    strictTokens: ['bing'],
  },
  { channel: 'taboola', hints: ['taboola'], strictTokens: ['taboola'] },
  {
    channel: 'kwai',
    hints: ['kwai', 'kwaiadid', 'kwaiads'],
    strictTokens: ['kwai'],
  },
  {
    channel: 'pinterest',
    hints: ['pinterest', 'pinads'],
    strictTokens: ['pinterest'],
  },
  {
    channel: 'snapchat',
    hints: ['snapchat', 'snap ads', 'snapads', 'snap'],
    strictTokens: ['snapchat', 'snap'],
  },
  {
    channel: 'twitter',
    hints: ['twitter', 'xads', 'x com', 'x.com', 'twitterads'],
    strictTokens: ['twitter'],
  },
  { channel: 'linkedin', hints: ['linkedin'], strictTokens: ['linkedin'] },
  {
    channel: 'youtube',
    hints: ['youtube', 'youtubeads', 'ytads', 'yt campaign'],
    strictTokens: ['youtube', 'yt'],
  },
  {
    channel: 'email',
    hints: ['email', 'newsletter', 'mailing'],
    strictTokens: ['email'],
  },
  {
    channel: 'whatsapp',
    hints: ['whatsapp', 'zap', 'wpp', 'whats'],
    strictTokens: ['whatsapp', 'zap', 'wpp'],
  },
];

function buildTrafficContext(values: string[], params: URLSearchParams | null): TrafficContext {
  const tokens = new Set<string>();
  const combined: string[] = [];
  const paramKeys = new Set<string>();
  const paramTokens = new Set<string>();

  const addValue = (raw: string | null | undefined) => {
    if (!raw) return;
    const normalized = normalizeTrafficString(String(raw));
    if (!normalized) return;
    combined.push(normalized);
    for (const token of normalized.split(' ')) {
      if (token) tokens.add(token);
    }
  };

  for (const value of values) {
    addValue(value);
  }

  if (params) {
    for (const [key, value] of Array.from(params.entries())) {
      const lowerKey = key.toLowerCase();
      paramKeys.add(lowerKey);
      addValue(lowerKey);
      addValue(value);
      for (const token of lowerKey.split(/[^a-z0-9]+/)) {
        if (token) paramTokens.add(token);
      }
      for (const token of value.toLowerCase().split(/[^a-z0-9]+/)) {
        if (token) paramTokens.add(token);
      }
    }
  }

  return { tokens, combined, paramKeys, paramTokens };
}

function hasTrafficHint(ctx: TrafficContext, hints: string[]): boolean {
  for (const hint of hints) {
    const normalized = normalizeTrafficString(hint);
    if (!normalized) continue;
    const tokens = normalized.split(' ');
    if (tokens.some((token) => ctx.tokens.has(token) || ctx.paramTokens.has(token))) {
      return true;
    }
    const compact = normalized.replace(/ /g, '');
    if (compact && ctx.paramKeys.has(compact)) {
      return true;
    }
    if (ctx.paramKeys.has(hint.toLowerCase())) {
      return true;
    }
    for (const value of ctx.combined) {
      if (value.includes(normalized)) return true;
    }
  }
  return false;
}

function contextHasToken(ctx: TrafficContext, token: string): boolean {
  const normalized = normalizeTrafficString(token);
  if (!normalized) return false;
  if (ctx.tokens.has(normalized) || ctx.paramTokens.has(normalized)) {
    return true;
  }
  const compact = normalized.replace(/ /g, '');
  if (compact && ctx.paramKeys.has(compact)) {
    return true;
  }
  if (ctx.paramKeys.has(token.toLowerCase())) {
    return true;
  }
  return false;
}

function detectChannelFromContext(ctx: TrafficContext): string | null {
  for (const group of CHANNEL_HINT_GROUPS) {
    const strictMatch = group.strictTokens?.some((token) => contextHasToken(ctx, token));
    if (strictMatch || hasTrafficHint(ctx, group.hints)) {
      return group.channel;
    }
  }
  return null;
}

function joinTrafficParts(parts: Array<string | null | undefined>): string | null {
  const normalized = parts
    .map((part) => (typeof part === 'string' ? part : null))
    .filter((part): part is string => !!part && !!part.trim())
    .map((part) =>
      part
        .trim()
        .toLowerCase()
        .normalize('NFD')
        .replace(/[\u0300-\u036f]/g, '')
        .replace(/[^a-z0-9]+/g, '.')
        .replace(/\.+/g, '.')
        .replace(/^\.+|\.+$/g, '')
    )
    .filter(Boolean);

  if (!normalized.length) return null;
  return normalized.join('.');
}

function resolveChannelFromValue(value: string): string | null {
  const normalized = normalizeTrafficString(value);
  if (!normalized) return null;
 
  const context = buildTrafficContext([value], null);
  const channelFromHints = detectChannelFromContext(context);
  if (channelFromHints) return channelFromHints;
  if (/\baffiliate\b/.test(` ${normalized} `) || /\bafiliad[oa]\b/.test(` ${normalized} `) || /\bparceria\b/.test(` ${normalized} `)) {
    return 'affiliate';
  }

  const padded = ` ${normalized} `;
  if (/\btiktok\b/.test(padded) || normalized.includes('tiktokad')) return 'tiktok';
  if (/\binstagram\b/.test(padded)) return 'instagram';
  if (/\bfacebook\b/.test(padded) || /\bmeta\b/.test(padded) || padded.includes(' fb ')) return 'facebook';
  if (/\bgoogle\b/.test(padded) || /\badwords\b/.test(padded) || /\bgads\b/.test(padded)) return 'google';
  if (/\bbing\b/.test(padded) || /\bmicrosoft\b/.test(padded)) return 'bing';
  if (/\bkwai\b/.test(padded)) return 'kwai';
  if (/\btaboola\b/.test(padded)) return 'taboola';
  if (/\bpinterest\b/.test(padded)) return 'pinterest';
  if (/\bsnap(chat)?\b/.test(padded) || padded.includes(' snap ')) return 'snapchat';
  if (/\btwitter\b/.test(padded) || /\bxads?\b/.test(padded) || normalized.includes('x.com')) return 'twitter';
  if (/\blinked?in\b/.test(padded)) return 'linkedin';
  if (/\byoutube\b/.test(padded)) return 'youtube';
  if (/\bwhatsapp\b/.test(padded) || padded.includes(' wa ')) return 'whatsapp';
  if (/\bemail\b/.test(padded) || normalized.includes('newsletter')) return 'email';
  if (/\baffiliate\b/.test(padded) || /\bafiliad[oa]\b/.test(padded) || /\bparceria\b/.test(padded)) return 'affiliate';
  if (/\borganic\b/.test(padded)) return 'organic';
  if (/\bdirect\b/.test(padded)) return 'direct';
 

  const slug = normalized.replace(/[^a-z0-9]+/g, '.').replace(/\.+/g, '.').replace(/^\.+|\.+$/g, '');
  return slug || null;
}

function detectTrafficClassification(ctx: TrafficContext, params: URLSearchParams | null): string {
  const affiliateTokens = [
    'affiliate',
    'affiliates',
    'afiliado',
    'afiliada',
    'afiliados',
    'afiliadas',
    'afiliacao',
    'parceria',
    'parceiro',
    'parceira',
  ];
  if (hasTrafficHint(ctx, affiliateTokens)) return 'affiliate';

  const emailTokens = ['email', 'newsletter', 'mailing'];
  if (hasTrafficHint(ctx, emailTokens)) return 'email';

  const referralTokens = ['referral', 'indicacao', 'indication', 'referencia', 'referido'];
  if (hasTrafficHint(ctx, referralTokens)) return 'referral';

  const organicTokens = ['organic', 'organico', 'gratis', 'free', 'seo', 'blog', 'conteudo', 'content', 'direct'];
  const hasOrganicHint = hasTrafficHint(ctx, organicTokens);

  const paidTokens = [
    'paid',
    'pago',
    'midia paga',
    'midiapaga',
    'trafego pago',
    'trafegopago',
    'ads',
    'ad',
    'cpc',
    'cpa',
    'cpp',
    'cpm',
    'ppc',
    'display',
    'remarketing',
    'retargeting',
    'sponsored',
    'paid social',
    'paid search',
  ];

  const paidParamIndicators = ['fbclid', 'gclid', 'msclkid', 'kwai', 'adset', 'adgroup', 'campaign_id', 'ad_id'];
  const hasPaidParam = params
    ? Array.from(params.keys()).some((key) =>
        paidParamIndicators.some((indicator) => key.toLowerCase().includes(indicator))
      )
    : false;
  const hasPaidHint = hasTrafficHint(ctx, paidTokens);

  const tiktokTokens = ['tiktok', 'ttclid', 'ttad', 'ttadgroup', 'tiktokads'];
  const hasTiktokHint = hasTrafficHint(ctx, tiktokTokens);

  if (hasOrganicHint) return 'organic';

  if (hasTiktokHint && !hasPaidHint && !hasPaidParam) {
    return 'organic';
  }

  if (hasPaidHint || hasPaidParam) return 'paid';

  if (hasTiktokHint) return 'organic';

  return 'unknown';
}

function extractTrafficSource(
  body: any,
  checkoutUrl: string | null,
  existingTrafficSource: string | null
): string | null {
  const params = parseCheckoutSearchParams(checkoutUrl);

  const sources: string[] = [];
  const mediums: string[] = [];
  const hints: string[] = [];

  const addValue = (collection: string[], value: any) => {
    if (typeof value !== 'string') return false;
    const trimmed = value.trim();
    if (!trimmed) return false;
    if (collection.includes(trimmed)) return false;
    collection.push(trimmed);
    return true;
  };

  const registerTiktokPixelHint = (value: any, detected: string[]) => {
    if (addValue(hints, value)) {
      addValue(hints, 'tiktok');
      detected.push(String(value).trim());
      return true;
    }
    return false;
  };

  addValue(
    sources,
    pickByKeys(body, ['utm_source', 'utmSource', 'traffic_source', 'campaign_source', 'source_platform', 'marketing_source'], (v) =>
      typeof v === 'string' && v.trim().length > 0
    ) as string | null
  );

  addValue(
    hints,
    pickByKeys(body, ['traffic_channel', 'trafficChannel', 'utm_channel', 'utmChannel', 'channel'], (v) =>
      typeof v === 'string' && v.trim().length > 0
    ) as string | null
  );

  addValue(
    mediums,
    pickByKeys(body, ['utm_medium', 'utmMedium', 'traffic_medium', 'campaign_medium', 'marketing_medium'], (v) =>
      typeof v === 'string' && v.trim().length > 0
    ) as string | null
  );

  addValue(
    hints,
    pickByKeys(body, ['utm_campaign', 'utmCampaign', 'campaign', 'campaign_name', 'campaignName'], (v) =>
      typeof v === 'string' && v.trim().length > 0
    ) as string | null
  );

  addValue(
    hints,
    pickByKeys(body, ['adset', 'adset_name', 'adsetName', 'adgroup', 'adgroup_name', 'adgroupName', 'ad_name', 'adName'], (v) =>
      typeof v === 'string' && v.trim().length > 0
    ) as string | null
  );

  const detectedTikTokPixels: string[] = [];

  for (const key of ['tiktok_pixel_id', 'tt_pixel_id']) {
    registerTiktokPixelHint(
      pickByKeys(body, [key], (v) => typeof v === 'string' && v.trim().length > 0) as string | null,
      detectedTikTokPixels
    );
  }

  const genericPixelId = pickByKeys(
    body,
    ['pixel_id', 'pixelId'],
    (v) => typeof v === 'string' && v.trim().length > 0
  ) as string | null;

  if (genericPixelId && /^(tt|bt)/i.test(genericPixelId.trim())) {
    registerTiktokPixelHint(genericPixelId, detectedTikTokPixels);
  }

  addValue(
    hints,
    pickByKeys(body, ['pixel', 'pixel_id', 'pixelId'], (v) =>
      typeof v === 'string' && v.trim().length > 0
    ) as string | null
  );

  if (detectedTikTokPixels.length) {
    console.log('[kiwify-webhook] detected TikTok pixel hints', {
      tiktokPixelIds: detectedTikTokPixels,
    });
  }

  for (const key of ['ttclid', 'fbclid', 'gclid', 'msclkid', 'kwai_adid', 'kwaiAdId']) {
    addValue(
      hints,
      pickByKeys(body, [key], (v) => typeof v === 'string' && v.trim().length > 0) as string | null
    );
  }

  if (params) {
    const param = (key: string) => params.get(key);
    addValue(sources, param('utm_source'));
    addValue(sources, param('source'));
    addValue(sources, param('utm_platform'));
    addValue(sources, param('utm_channel'));
    addValue(sources, param('traffic_source'));
    addValue(mediums, param('utm_medium'));
    addValue(mediums, param('medium'));
    addValue(mediums, param('traffic_medium'));
    addValue(hints, param('utm_campaign'));
    addValue(hints, param('utm_content'));
    addValue(hints, param('utm_term'));
    addValue(hints, param('utm_id'));
    addValue(hints, param('utm_source_platform'));
    addValue(hints, param('adset_name'));
    addValue(hints, param('campaign_name'));
    addValue(hints, param('ttclid'));
    addValue(hints, param('fbclid'));
    addValue(hints, param('gclid'));
    addValue(hints, param('msclkid'));
    addValue(hints, param('kwai_adid'));
  }

  const context = buildTrafficContext([...sources, ...mediums, ...hints], params);
  const mediumContext = buildTrafficContext([...mediums, ...hints], params);

  let channel: string | null = null;
  for (const candidate of [...sources, ...hints]) {
    channel = resolveChannelFromValue(candidate);
    if (channel) break;
  }

  if (!channel) {
    channel = detectChannelFromContext(context);

    if (hasTrafficHint(context, ['tiktok', 'ttclid', 'ttad', 'ttadgroup', 'tiktokads'])) channel = 'tiktok';
    else if (hasTrafficHint(context, ['instagram'])) channel = 'instagram';
    else if (hasTrafficHint(context, ['facebook', 'meta', 'fbclid', 'fbads'])) channel = 'facebook';
    else if (hasTrafficHint(context, ['google', 'gclid', 'adwords', 'googleads'])) channel = 'google';
    else if (hasTrafficHint(context, ['bing', 'msclkid', 'microsoft'])) channel = 'bing';
    else if (hasTrafficHint(context, ['taboola'])) channel = 'taboola';
    else if (hasTrafficHint(context, ['kwai'])) channel = 'kwai';
    else if (hasTrafficHint(context, ['pinterest', 'pin'])) channel = 'pinterest';
    else if (hasTrafficHint(context, ['snapchat', 'snap'])) channel = 'snapchat';
    else if (hasTrafficHint(context, ['twitter', 'xads', 'x com'])) channel = 'twitter';
    else if (hasTrafficHint(context, ['linkedin'])) channel = 'linkedin';
    else if (hasTrafficHint(context, ['youtube'])) channel = 'youtube';
    else if (hasTrafficHint(context, ['email', 'newsletter'])) channel = 'email';
    else if (hasTrafficHint(context, ['whatsapp', 'wa'])) channel = 'whatsapp';
 
  }

  const classification = detectTrafficClassification(mediumContext, params);

  const candidateParts: string[] = [];
  if (channel) {
    candidateParts.push(channel);
  }
  if (
    classification &&
    classification !== 'unknown' &&
    !candidateParts.includes(classification)
  ) {
    candidateParts.push(classification);
  }

  let candidate = joinTrafficParts(candidateParts);

  if (!candidate) {
    for (const value of sources) {
      const normalized = resolveChannelFromValue(value);
      if (normalized) {
        candidate = normalized;
        break;
      }
    }
  }

  if (!candidate && classification && classification !== 'unknown') {
    candidate = joinTrafficParts([classification]);
  }

  if (!candidate) {
    return existingTrafficSource ?? null;
  }

  if (existingTrafficSource && existingTrafficSource !== 'unknown') {
    const existingSpecific = existingTrafficSource.includes('.');
    const candidateSpecific = candidate.includes('.');
    if (!candidateSpecific && existingSpecific) {
      return existingTrafficSource;
    }
  }

  return candidate;
}

function findDiscountDeep(obj: any): string | null {
  const byKey = pickByKeys(
    obj,
    ['discount_code', 'coupon', 'coupon_code', 'voucher', 'promo_code'],
    (v) => typeof v === 'string' && v.trim().length > 0
  );
  return byKey ? String(byKey).trim() : null;
}

type CheckoutIdResolution = {
  primary: string;
  candidates: string[];
};

function normalizeCheckoutCodeCandidate(value: any): string | null {
  if (value === null || value === undefined) return null;
  if (typeof value === 'string') {
    const trimmed = value.trim();
    if (!trimmed) return null;

    if (/^[A-Za-z0-9_-]{4,120}$/.test(trimmed)) {
      return trimmed.toLowerCase();
    }

    if (trimmed.startsWith('http')) {
      try {
        const url = new URL(trimmed);
        const segments = url.pathname.split('/').filter(Boolean);
        const last = segments.pop();
        if (last && /^[A-Za-z0-9_-]{4,120}$/.test(last)) {
          return last.toLowerCase();
        }
      } catch {
        // ignore parsing errors
      }
    }
  }
  return null;
}

function findCheckoutCodeDeep(obj: any): string | null {
  const direct = pickByKeys(
    obj,
    ['checkout_link', 'checkout_code', 'checkoutCode', 'cart_code', 'cartCode'],
    (v) => normalizeCheckoutCodeCandidate(v) !== null
  );
  if (direct != null) {
    const normalized = normalizeCheckoutCodeCandidate(direct);
    if (normalized) return normalized;
  }

  const url = findCheckoutUrlDeep(obj);
  if (url) {
    const normalized = normalizeCheckoutCodeCandidate(url);
    if (normalized) return normalized;
  }

  return null;
}

function normalizeProductComponent(value: any): string | null {
  if (value === null || value === undefined) return null;
  if (typeof value !== 'string') return null;
  const trimmed = value.trim();
  if (!trimmed) return null;
  return trimmed.toLowerCase().normalize('NFD').replace(/[\u0300-\u036f]/g, '');
}

function findCheckoutIdDeep(
  obj: any,
  opts?: { email?: string | null; productId?: string | null; productTitle?: string | null }
): CheckoutIdResolution {
  const direct = pickByKeys(
    obj,
    ['checkout_id', 'purchase_id', 'order_id', 'cart_id', 'id', 'order_ref'],
    (v) => v !== null && v !== undefined
  );

  const email = opts?.email?.trim().toLowerCase() ?? null;
  const productComponent =
    normalizeProductComponent(opts?.productId) ?? normalizeProductComponent(opts?.productTitle);
  const checkoutCode = findCheckoutCodeDeep(obj);

  const seeds: string[] = [];
  if (email && checkoutCode) {
    seeds.push(`${email}::checkout::${checkoutCode}`);
  }
  if (email && productComponent) {
    seeds.push(`${email}::product::${productComponent}`);
  }
  if (productComponent && checkoutCode) {
    seeds.push(`product::${productComponent}::checkout::${checkoutCode}`);
  }

  const hashedCandidates = seeds.map((seed) =>
    crypto.createHash('sha256').update(seed).digest('hex')
  );

  const candidates = Array.from(
    new Set([
      ...hashedCandidates,
      direct != null ? String(direct) : null,
    ].filter((value): value is string => Boolean(value)))
  );

  if (!candidates.length) {
    const generated = crypto.randomUUID();
    return { primary: generated, candidates: [generated] };
<<<<<<< HEAD
  }

  return { primary: candidates[0], candidates };
}

function toTimestamp(value: any): number {
  if (!value) return 0;
  const date = new Date(value);
  const time = date.getTime();
  return Number.isNaN(time) ? 0 : time;
}

function pickPreferredExisting(
  rows: any[],
  candidateIds: Iterable<string>
): any | null {
  if (!rows.length) return null;
  const candidateSet = new Set(
    Array.from(candidateIds)
      .filter((value): value is string => typeof value === 'string' && value.length > 0)
      .map((value) => value.trim())
  );

  const seen = new Set<string>();
  const deduped: any[] = [];
  for (const row of rows) {
    if (!row) continue;
    const key =
      (typeof row.id === 'string' && row.id) ||
      (typeof row.checkout_id === 'string' && row.checkout_id) ||
      `${row.customer_email ?? ''}::${row.product_id ?? ''}::${row.product_title ?? ''}`;
    if (seen.has(key)) continue;
    seen.add(key);
    deduped.push(row);
  }

  const pickBetter = (current: any, candidate: any) => {
    if (!current) return candidate;
    if (!candidate) return current;

    const currentPaid = Boolean(current.paid) || current.status === 'converted';
    const candidatePaid = Boolean(candidate.paid) || candidate.status === 'converted';
    if (candidatePaid !== currentPaid) {
      return candidatePaid ? candidate : current;
    }

    const currentMatchesCandidateId =
      typeof current.checkout_id === 'string' && candidateSet.has(current.checkout_id);
    const candidateMatchesCandidateId =
      typeof candidate.checkout_id === 'string' && candidateSet.has(candidate.checkout_id);
    if (candidateMatchesCandidateId !== currentMatchesCandidateId) {
      return candidateMatchesCandidateId ? candidate : current;
    }

    const currentTimestamp = Math.max(
      toTimestamp(current.updated_at),
      toTimestamp(current.created_at)
    );
    const candidateTimestamp = Math.max(
      toTimestamp(candidate.updated_at),
      toTimestamp(candidate.created_at)
    );
    if (candidateTimestamp !== currentTimestamp) {
      return candidateTimestamp > currentTimestamp ? candidate : current;
    }

    return current;
  };

  return deduped.reduce(pickBetter, null);
=======
  }

  return { primary: candidates[0], candidates };
>>>>>>> 524a814c
}

function interpretBoolean(value: any): boolean | null {
  if (typeof value === 'boolean') return value;
  if (typeof value === 'number') return value === 1;
  if (typeof value === 'string') {
    const normalized = value.trim().toLowerCase();
    if (['1', 'true', 'yes', 'sim', 'pago', 'aprovado'].includes(normalized)) return true;
    if (['0', 'false', 'no', 'não', 'nao', 'cancelado'].includes(normalized)) return false;
  }
  return null;
}

function normalizeTimestampInput(value: any): string | null {
  if (!value && value !== 0) return null;
  if (value instanceof Date) {
    const iso = value.toISOString();
    return Number.isNaN(Date.parse(iso)) ? null : iso;
  }
  if (typeof value === 'number') {
    const ms = value > 10_000_000_000 ? value : value * 1000;
    const date = new Date(ms);
    return Number.isNaN(date.getTime()) ? null : date.toISOString();
  }
  if (typeof value === 'string') {
    const trimmed = value.trim();
    if (!trimmed) return null;
    const numeric = Number(trimmed);
    if (!Number.isNaN(numeric) && trimmed.replace(/[^0-9]/g, '').length >= 10) {
      const ms = numeric > 10_000_000_000 ? numeric : numeric * 1000;
      const date = new Date(ms);
      if (!Number.isNaN(date.getTime())) return date.toISOString();
    }
    const parsed = new Date(trimmed);
    return Number.isNaN(parsed.getTime()) ? null : parsed.toISOString();
  }
  return null;
}

function findPaidAtDeep(obj: any): string | null {
  const keys = [
    'paid_at',
    'paidAt',
    'payment_date',
    'paymentDate',
    'payment_at',
    'paymentAt',
    'approved_at',
    'approvedAt',
    'completed_at',
    'completedAt',
    'concluded_at',
    'concludedAt',
    'finished_at',
    'finishedAt',
    'confirmed_at',
    'confirmedAt',
    'captured_at',
    'capturedAt',
  ];
  const raw = pickByKeys(obj, keys, (v) => v != null && v !== '');
  return normalizeTimestampInput(raw);
}

const POSITIVE_STATUS_KEYWORDS = [
  'approved',
  'aprovado',
  'aprovada',
  'paid',
  'pago',
  'paga',
  'completed',
  'completo',
  'completa',
  'concluded',
  'concluido',
  'concluida',
  'finished',
  'finalizado',
  'finalizada',
  'captured',
  'capturado',
  'capturada',
  'succeeded',
  'success',
  'sucesso',
  'liquidado',
  'liquidada',
  'confirmed',
  'confirmado',
  'confirmada',
  'credited',
  'creditado',
  'creditada',
];

const NEGATIVE_STATUS_KEYWORDS = [
  'pending',
  'pendente',
  'aguardando',
  'waiting',
  'open',
  'unpaid',
  'cancelled',
  'canceled',
  'cancelado',
  'cancelada',
  'refused',
  'rejected',
  'rejeitado',
  'rejeitada',
  'failed',
  'erro',
  'error',
  'chargeback',
  'refunded',
  'devolvido',
  'estornado',
  'analysis',
  'analise',
];

function normalizeKeywordString(value: string) {
  return value
    .trim()
    .toLowerCase()
    .replace(/[^a-z0-9á-úà-ùãõç]+/gi, ' ')
    .normalize('NFD')
    .replace(/[^a-z0-9 ]/gi, '');
}

function hasKeyword(value: string, keywords: string[]): boolean {
  const normalized = normalizeKeywordString(value);
  if (!normalized) return false;
  const tokens = new Set(normalized.split(' ').filter(Boolean));
  for (const kw of keywords) {
    if (tokens.has(kw)) return true;
    if (normalized.includes(kw)) return true;
  }
  return false;
}

function extractPaymentMeta(body: any) {
  const eventKeys = ['event', 'event_name', 'type', 'name', 'action'];
  const statusKeys = [
    'status',
    'payment_status',
    'order_status',
    'sale_status',
    'state',
    'situation',
    'current_status',
  ];
  const booleanKeys = [
    'paid',
    'is_paid',
    'has_paid',
    'payment_confirmed',
    'is_concluded',
    'is_approved',
  ];

  const seen = new Set<string>();
  const statusCandidates: string[] = [];
  let eventName: string | null = null;

  for (const key of eventKeys) {
    const value = pickByKeys(body, [key], (v) => typeof v === 'string' && v.trim().length > 0);
    if (typeof value === 'string') {
      const trimmed = value.trim();
      if (!eventName) eventName = trimmed;
    }
  }

  for (const key of statusKeys) {
    const value = pickByKeys(body, [key], (v) => typeof v === 'string' && v.trim().length > 0);
    if (typeof value === 'string') {
      const trimmed = value.trim();
      if (!seen.has(trimmed)) {
        statusCandidates.push(trimmed);
        seen.add(trimmed);
      }
    }
  }

  let paid = false;
  let negative = false;

  for (const candidate of [eventName, ...statusCandidates]) {
    if (!candidate) continue;
    if (hasKeyword(candidate, NEGATIVE_STATUS_KEYWORDS)) {
      negative = true;
    }
    if (hasKeyword(candidate, POSITIVE_STATUS_KEYWORDS)) {
      paid = true;
    }
  }

  if (paid && negative) {
    // Prefer explicit boolean flag when conflicting keywords appear
    paid = false;
  }

  for (const key of booleanKeys) {
    const value = pickByKeys(body, [key], (v) => v !== null && v !== undefined);
    const interpreted = interpretBoolean(value);
    if (interpreted === true) {
      paid = true;
      break;
    }
  }

  const paidAt = paid ? findPaidAtDeep(body) : null;

  return {
    paid,
    paidAt,
    eventName,
    statusHint: statusCandidates[0] ?? null,
  } as const;
}

function normalizeSig(sig: string) {
  return sig.startsWith('sha256=') ? sig.slice(7) : sig;
}
function safeEq(a: string, b: string) {
  const A = Buffer.from(a);
  const B = Buffer.from(b);
  if (A.length !== B.length) return false;
  try { return crypto.timingSafeEqual(A, B); } catch { return false; }
}

// ---------- Handler ----------
export async function POST(req: Request) {
  const url = new URL(req.url);
  const ct = (req.headers.get('content-type') || '').toLowerCase();

  // 1) RAW + parse (JSON / form)
  const raw = await req.text();
  let body: any = {};
  try {
    if (ct.includes('application/json')) body = raw ? JSON.parse(raw) : {};
    else if (ct.includes('application/x-www-form-urlencoded'))
      body = Object.fromEntries(new URLSearchParams(raw));
    else body = raw ? JSON.parse(raw) : {};
  } catch { body = { raw }; }

  // log leve (útil em produção)
  try {
    const sampleHeaders = Object.fromEntries(
      Array.from(req.headers.entries())
        .filter(([k]) => /^x-|content-|user-agent|accept/i.test(k))
        .slice(0, 12)
    );
    const rootKeys = Object.keys(body || {}).slice(0, 12);
    console.log('[kiwify-webhook] hit', { ct, hasBody: !!raw, rootKeys, sampleHeaders });
  } catch {}

  // 2) assinatura (header OU ?signature=) — se você usa secret
  if (KIWIFY_WEBHOOK_SECRET) {
    const providedRaw =
      req.headers.get('x-kiwify-signature') ||
      req.headers.get('x-signature') ||
      url.searchParams.get('signature') ||
      '';
    if (!providedRaw) {
      console.warn('[kiwify-webhook] missing signature');
      return NextResponse.json({ ok: false, error: 'missing_signature' }, { status: 401 });
    }
    const h = crypto.createHmac('sha256', KIWIFY_WEBHOOK_SECRET).update(raw, 'utf8');
    const expectedHex = h.digest('hex');
    const expectedB64 = Buffer.from(expectedHex, 'hex').toString('base64');
    const provided = normalizeSig(providedRaw);
    const ok = safeEq(provided, expectedHex) || safeEq(provided, expectedB64);
    if (!ok) {
      const msg = '[kiwify-webhook] signature mismatch';
      if (STRICT_SIGNATURE) {
        console.warn(msg + ' (blocking)');
        return NextResponse.json({ ok: false, error: 'invalid_signature' }, { status: 401 });
      } else {
        console.warn(msg + ' (continuing; STRICT_SIGNATURE=false)');
      }
    }
  }

  // 3) Extrai campos
  const email = findEmailDeep(body);
  if (!email) {
    console.warn('[kiwify-webhook] missing_email after deep scan');
    return NextResponse.json({ ok: false, error: 'missing_email' }, { status: 400 });
  }
  const nameFromPayload = findNameDeep(body);
  const productTitleFromPayload = findProductNameDeep(body);
  const productIdFromPayload = findProductIdDeep(body);
  const checkoutUrlFromPayload = findCheckoutUrlDeep(body);
  const discountCodeFromPayload = findDiscountDeep(body);
  const checkoutIdResolution = findCheckoutIdDeep(body, {
    email,
    productId: productIdFromPayload,
    productTitle: productTitleFromPayload,
  });
<<<<<<< HEAD
  const canonicalCheckoutId = checkoutIdResolution.primary;
  const checkoutIdCandidates = checkoutIdResolution.candidates;
  let checkoutId = canonicalCheckoutId;
=======
  let checkoutId = checkoutIdResolution.primary;
  const checkoutIdCandidates = checkoutIdResolution.candidates;
>>>>>>> 524a814c

  const now = new Date();

  const supabaseUrl = readEnvValue('SUPABASE_URL', 'NEXT_PUBLIC_SUPABASE_URL');
  const supabaseServiceRoleKey = readEnvValue('SUPABASE_SERVICE_ROLE_KEY');

  if (!supabaseUrl || !supabaseServiceRoleKey) {
    const missingEnv: string[] = [];
    if (!supabaseUrl) missingEnv.push('SUPABASE_URL/NEXT_PUBLIC_SUPABASE_URL');
    if (!supabaseServiceRoleKey) missingEnv.push('SUPABASE_SERVICE_ROLE_KEY');

    console.error('[kiwify-webhook] missing environment variables', missingEnv);
    return NextResponse.json(
      { ok: false, error: 'configuration_error', missing: missingEnv },
      { status: 500 },
    );
  }

  // 4) Upsert no Supabase
  const supabase = createClient(supabaseUrl, supabaseServiceRoleKey, {
    auth: { persistSession: false },
  });

<<<<<<< HEAD
const selectColumns =
  'id, checkout_id, paid, paid_at, status, created_at, updated_at, schedule_at, last_event, checkout_url, discount_code, source, traffic_source, customer_name, product_title, product_id';

  let existing: any = null;

  if (checkoutIdCandidates.length) {
    const { data, error } = await supabase
      .from('abandoned_emails')
      .select(selectColumns)
      .in('checkout_id', checkoutIdCandidates)
      .order('updated_at', { ascending: false })
      .limit(1)
      .maybeSingle();

    if (error) {
      console.warn('[kiwify-webhook] failed to load existing record', error);
    } else {
      existing = data;
    }
  }

  if (!existing) {
    const buildBaseQuery = () =>
      supabase
        .from('abandoned_emails')
        .select(selectColumns)
        .eq('customer_email', email)
        .order('updated_at', { ascending: false });

    const fallbackQueries = [] as ReturnType<typeof buildBaseQuery>[];

    if (productIdFromPayload) {
      fallbackQueries.push(buildBaseQuery().eq('product_id', productIdFromPayload));
    }
    if (productTitleFromPayload) {
      fallbackQueries.push(buildBaseQuery().eq('product_title', productTitleFromPayload));
    }
    if (checkoutUrlFromPayload) {
      fallbackQueries.push(buildBaseQuery().eq('checkout_url', checkoutUrlFromPayload));
    }

    fallbackQueries.push(buildBaseQuery());

    const fallbackRows: any[] = [];

    for (const query of fallbackQueries) {
      const { data, error } = await query.limit(20);
      if (error) {
        console.warn('[kiwify-webhook] fallback lookup failed', error);
        continue;
      }
      if (Array.isArray(data)) {
        fallbackRows.push(...data);
      } else if (data) {
        fallbackRows.push(data);
      }
    }

    if (fallbackRows.length) {
      existing = pickPreferredExisting(fallbackRows, checkoutIdCandidates) ?? existing;
    }
  }

  if (existing?.id && existing.checkout_id && existing.checkout_id !== checkoutId) {
    console.log('[kiwify-webhook] migrating checkout_id to canonical value', {
      previous: existing.checkout_id,
      canonical: checkoutId,
      existingId: existing.id,
    });

    const { error: migrateError } = await supabase
      .from('abandoned_emails')
      .update({ checkout_id: checkoutId })
      .eq('id', existing.id);

    if (migrateError) {
      console.warn('[kiwify-webhook] failed to migrate checkout_id', migrateError, {
        id: existing.id,
        from: existing.checkout_id,
        to: checkoutId,
      });

      const { data: canonicalRow, error: canonicalError } = await supabase
        .from('abandoned_emails')
        .select(selectColumns)
        .eq('checkout_id', checkoutId)
        .order('updated_at', { ascending: false })
        .limit(1)
        .maybeSingle();

      if (canonicalError) {
        console.warn('[kiwify-webhook] lookup after migration failure also failed', canonicalError);
      } else if (canonicalRow) {
        existing = pickPreferredExisting([existing, canonicalRow], checkoutIdCandidates) ?? canonicalRow;
      }
    } else {
      existing.checkout_id = checkoutId;
    }
=======
  const selectColumns =
    'id, checkout_id, paid, paid_at, status, created_at, schedule_at, last_event, checkout_url, discount_code, source, traffic_source, customer_name, product_title, product_id';

  let existing: any = null;

  if (checkoutIdCandidates.length) {
    const { data, error } = await supabase
      .from('abandoned_emails')
      .select(selectColumns)
      .in('checkout_id', checkoutIdCandidates)
      .order('updated_at', { ascending: false })
      .limit(1)
      .maybeSingle();

    if (error) {
      console.warn('[kiwify-webhook] failed to load existing record', error);
    } else {
      existing = data;
    }
  }

  if (!existing) {
    let fallbackQuery = supabase
      .from('abandoned_emails')
      .select(selectColumns)
      .eq('customer_email', email)
      .order('updated_at', { ascending: false })
      .limit(1);

    if (productIdFromPayload) {
      fallbackQuery = fallbackQuery.eq('product_id', productIdFromPayload);
    } else if (productTitleFromPayload) {
      fallbackQuery = fallbackQuery.eq('product_title', productTitleFromPayload);
    } else if (checkoutUrlFromPayload) {
      fallbackQuery = fallbackQuery.eq('checkout_url', checkoutUrlFromPayload);
    }

    const { data, error } = await fallbackQuery.maybeSingle();
    if (error) {
      console.warn('[kiwify-webhook] fallback lookup failed', error);
    } else {
      existing = data;
    }
  }

  if (existing?.checkout_id) {
    checkoutId = existing.checkout_id;
>>>>>>> 524a814c
  }

  const name = nameFromPayload ?? existing?.customer_name ?? 'Cliente';
  const productTitle =
    productTitleFromPayload ?? existing?.product_title ?? 'Carrinho (Kiwify)';
  const productId = productIdFromPayload ?? existing?.product_id ?? null;
  const checkoutUrl = checkoutUrlFromPayload ?? existing?.checkout_url ?? null;
  const trafficSource =
    extractTrafficSource(
      body,
      checkoutUrlFromPayload ?? existing?.checkout_url ?? null,
      existing?.traffic_source ?? null,
    ) ?? existing?.traffic_source ?? 'unknown';
  const discountCode =
    discountCodeFromPayload ??
    existing?.discount_code ??
    (process.env.DEFAULT_DISCOUNT_CODE ?? null);

  const scheduleAt =
    existing?.schedule_at ??
    new Date(now.getTime() + DEFAULT_DELAY_HOURS * 3600 * 1000).toISOString();

  const paymentMeta = extractPaymentMeta(body);
  const previouslyPaid = existing?.paid ?? false;
  const paid = paymentMeta.paid || previouslyPaid;
  const becamePaidNow = paymentMeta.paid && !previouslyPaid;
  const paidAt = paid
    ? paymentMeta.paidAt ??
      existing?.paid_at ??
      (becamePaidNow ? now.toISOString() : null)
    : null;

  const baseStatus =
    existing?.status && existing.status !== 'converted'
      ? existing.status
      : 'pending';
  const status = paid ? 'converted' : baseStatus;

  const lastEvent =
    paymentMeta.eventName ?? paymentMeta.statusHint ?? existing?.last_event ?? null;

  console.log('[kiwify-webhook] parsed', {
    email,
    name,
    productTitle,
    productId,
    checkoutUrl,
    discountCode: discountCode ?? null,
    trafficSource,
    paid,
    paidAt,
    status,
    lastEvent,
  });

  let source: string;
  if (existing) {
    source = existing.source ?? 'kiwify.webhook';
  } else if (paid) {
    source = 'kiwify.webhook_purchase';
  } else {
    source = 'kiwify.webhook';
  }

  const row = {
    id: existing?.id ?? crypto.randomUUID(),
    email,
    product_id: productId,
    product_title: productTitle,
    checkout_url: checkoutUrl,
    checkout_id: checkoutId,
    created_at: existing?.created_at ?? now.toISOString(),
    paid,
    paid_at: paidAt,
    payload: body,
    customer_email: email,
    customer_name: name,
    status,
    discount_code: discountCode,
    schedule_at: scheduleAt,
    source,
    traffic_source: trafficSource,
    updated_at: now.toISOString(),
    last_event: lastEvent,
  };

  const { error } = await supabase
    .from('abandoned_emails')
    .upsert(row, { onConflict: 'checkout_id' });

  if (error) {
    console.error('[kiwify-webhook] upsert error', error, {
      rowPreview: { email: row.email, checkout_id: row.checkout_id },
    });
    return NextResponse.json({ ok: false, error }, { status: 500 });
  }

  return NextResponse.json({ ok: true });
}<|MERGE_RESOLUTION|>--- conflicted
+++ resolved
@@ -521,7 +521,7 @@
 function resolveChannelFromValue(value: string): string | null {
   const normalized = normalizeTrafficString(value);
   if (!normalized) return null;
- 
+
   const context = buildTrafficContext([value], null);
   const channelFromHints = detectChannelFromContext(context);
   if (channelFromHints) return channelFromHints;
@@ -547,7 +547,6 @@
   if (/\baffiliate\b/.test(padded) || /\bafiliad[oa]\b/.test(padded) || /\bparceria\b/.test(padded)) return 'affiliate';
   if (/\borganic\b/.test(padded)) return 'organic';
   if (/\bdirect\b/.test(padded)) return 'direct';
- 
 
   const slug = normalized.replace(/[^a-z0-9]+/g, '.').replace(/\.+/g, '.').replace(/^\.+|\.+$/g, '');
   return slug || null;
@@ -776,7 +775,6 @@
     else if (hasTrafficHint(context, ['youtube'])) channel = 'youtube';
     else if (hasTrafficHint(context, ['email', 'newsletter'])) channel = 'email';
     else if (hasTrafficHint(context, ['whatsapp', 'wa'])) channel = 'whatsapp';
- 
   }
 
   const classification = detectTrafficClassification(mediumContext, params);
@@ -932,7 +930,6 @@
   if (!candidates.length) {
     const generated = crypto.randomUUID();
     return { primary: generated, candidates: [generated] };
-<<<<<<< HEAD
   }
 
   return { primary: candidates[0], candidates };
@@ -1003,11 +1000,6 @@
   };
 
   return deduped.reduce(pickBetter, null);
-=======
-  }
-
-  return { primary: candidates[0], candidates };
->>>>>>> 524a814c
 }
 
 function interpretBoolean(value: any): boolean | null {
@@ -1207,7 +1199,7 @@
   }
 
   if (paid && negative) {
-    // Prefer explicit boolean flag when conflicting keywords appear
+    // Prefer explicit boolean flag quando há conflito de palavras-chave
     paid = false;
   }
 
@@ -1309,14 +1301,9 @@
     productId: productIdFromPayload,
     productTitle: productTitleFromPayload,
   });
-<<<<<<< HEAD
   const canonicalCheckoutId = checkoutIdResolution.primary;
   const checkoutIdCandidates = checkoutIdResolution.candidates;
   let checkoutId = canonicalCheckoutId;
-=======
-  let checkoutId = checkoutIdResolution.primary;
-  const checkoutIdCandidates = checkoutIdResolution.candidates;
->>>>>>> 524a814c
 
   const now = new Date();
 
@@ -1340,9 +1327,8 @@
     auth: { persistSession: false },
   });
 
-<<<<<<< HEAD
-const selectColumns =
-  'id, checkout_id, paid, paid_at, status, created_at, updated_at, schedule_at, last_event, checkout_url, discount_code, source, traffic_source, customer_name, product_title, product_id';
+  const selectColumns =
+    'id, checkout_id, paid, paid_at, status, created_at, updated_at, schedule_at, last_event, checkout_url, discount_code, source, traffic_source, customer_name, product_title, product_id';
 
   let existing: any = null;
 
@@ -1382,6 +1368,7 @@
       fallbackQueries.push(buildBaseQuery().eq('checkout_url', checkoutUrlFromPayload));
     }
 
+    // Consulta genérica por email (sem outros filtros)
     fallbackQueries.push(buildBaseQuery());
 
     const fallbackRows: any[] = [];
@@ -1404,6 +1391,7 @@
     }
   }
 
+  // Se encontrou registro com outro checkout_id, tenta migrar para o canônico
   if (existing?.id && existing.checkout_id && existing.checkout_id !== checkoutId) {
     console.log('[kiwify-webhook] migrating checkout_id to canonical value', {
       previous: existing.checkout_id,
@@ -1423,6 +1411,7 @@
         to: checkoutId,
       });
 
+      // Em caso de conflito de unique, busca a linha "canônica" e escolhe a melhor
       const { data: canonicalRow, error: canonicalError } = await supabase
         .from('abandoned_emails')
         .select(selectColumns)
@@ -1439,55 +1428,6 @@
     } else {
       existing.checkout_id = checkoutId;
     }
-=======
-  const selectColumns =
-    'id, checkout_id, paid, paid_at, status, created_at, schedule_at, last_event, checkout_url, discount_code, source, traffic_source, customer_name, product_title, product_id';
-
-  let existing: any = null;
-
-  if (checkoutIdCandidates.length) {
-    const { data, error } = await supabase
-      .from('abandoned_emails')
-      .select(selectColumns)
-      .in('checkout_id', checkoutIdCandidates)
-      .order('updated_at', { ascending: false })
-      .limit(1)
-      .maybeSingle();
-
-    if (error) {
-      console.warn('[kiwify-webhook] failed to load existing record', error);
-    } else {
-      existing = data;
-    }
-  }
-
-  if (!existing) {
-    let fallbackQuery = supabase
-      .from('abandoned_emails')
-      .select(selectColumns)
-      .eq('customer_email', email)
-      .order('updated_at', { ascending: false })
-      .limit(1);
-
-    if (productIdFromPayload) {
-      fallbackQuery = fallbackQuery.eq('product_id', productIdFromPayload);
-    } else if (productTitleFromPayload) {
-      fallbackQuery = fallbackQuery.eq('product_title', productTitleFromPayload);
-    } else if (checkoutUrlFromPayload) {
-      fallbackQuery = fallbackQuery.eq('checkout_url', checkoutUrlFromPayload);
-    }
-
-    const { data, error } = await fallbackQuery.maybeSingle();
-    if (error) {
-      console.warn('[kiwify-webhook] fallback lookup failed', error);
-    } else {
-      existing = data;
-    }
-  }
-
-  if (existing?.checkout_id) {
-    checkoutId = existing.checkout_id;
->>>>>>> 524a814c
   }
 
   const name = nameFromPayload ?? existing?.customer_name ?? 'Cliente';
