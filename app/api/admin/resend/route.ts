import { NextRequest, NextResponse } from 'next/server';
import { z } from 'zod';
import { resolveDiscountCode, resolveExpiration } from '../../../../lib/cryptoId';
import { getEmailJsConfig } from '../../../../lib/emailJsConfig';
import { getSupabaseAdmin } from '../../../../lib/supabaseAdmin';

const resendSchema = z.object({
  id: z.string(),
  email: z.string().email().optional().nullable(),
  name: z.string().optional().nullable(),
  checkoutUrl: z.string().url().optional().nullable(),
  discountCode: z.string().optional().nullable(),
  expiresInHours: z.union([z.number(), z.string()]).optional().nullable(),
});

const EMAILJS_ENDPOINT = 'https://api.emailjs.com/api/v1.0/email/send';

export async function POST(request: NextRequest) {
  const adminToken = process.env.ADMIN_TOKEN;
  const header = request.headers.get('authorization');

  if (!adminToken || header !== `Bearer ${adminToken}`) {
    return NextResponse.json({ error: 'Não autorizado.' }, { status: 401 });
  }

  let body: unknown;
  try {
    body = await request.json();
  } catch {
    return NextResponse.json({ error: 'JSON inválido.' }, { status: 400 });
  }

  const parsed = resendSchema.safeParse(body);
  if (!parsed.success) {
    return NextResponse.json({ error: 'Payload inválido', details: parsed.error.flatten() }, { status: 400 });
  }

  const { id, email, name, checkoutUrl, discountCode, expiresInHours } = parsed.data;

  let supabase;
  try {
    supabase = getSupabaseAdmin();
  } catch (error) {
    console.error('[kiwify-hub] configuração do Supabase ausente', error);
    return NextResponse.json({ error: 'Serviço indisponível.' }, { status: 500 });
  }

  const { data: record, error: fetchError } = await supabase
    .from('abandoned_emails')
    .select('*')
    .eq('id', id)
    .single();

  if (fetchError || !record) {
    return NextResponse.json({ error: 'Registro não encontrado.' }, { status: 404 });
  }

  const resolvedDiscount = resolveDiscountCode(discountCode ?? record.discount_code ?? null);
  const expiresIn = typeof expiresInHours === 'string' ? Number.parseInt(expiresInHours, 10) : expiresInHours ?? undefined;
  const expiresAt = resolvedDiscount ? resolveExpiration(expiresIn) : record.expires_at ?? null;

  let serviceId: string;
  let templateId: string;
  let publicKey: string;
  try {
    ({ serviceId, templateId, publicKey } = getEmailJsConfig());
  } catch (error) {
    console.error('[kiwify-hub] configuração do EmailJS ausente', error);
    return NextResponse.json({ error: 'Serviço de e-mail indisponível.' }, { status: 500 });
  }

  const templateParams = {
    to_email: email ?? record.customer_email,
<<<<<<< HEAD
=======
    to_name: name ?? record.customer_name ?? 'Cliente',
    name: name ?? record.customer_name ?? 'Cliente',
>>>>>>> f6d1ab4a
    product_name: record.product_name ?? 'Produto Kiwify',
    checkout_url: checkoutUrl ?? record.checkout_url ?? '',
    discount_code: resolvedDiscount ?? '',
    expires_at: expiresAt,
  };

  const response = await fetch(EMAILJS_ENDPOINT, {
    method: 'POST',
    headers: {
      'Content-Type': 'application/json',
    },
    body: JSON.stringify({
      service_id: serviceId,
      template_id: templateId,
      user_id: publicKey,
      template_params: templateParams,
    }),
  });

  if (!response.ok) {
    const message = await response.text();
    console.error('[kiwify-hub] erro ao enviar e-mail', response.status, message);
    return NextResponse.json({ error: 'Falha ao enviar e-mail.' }, { status: 502 });
  }

  const { error: updateError } = await supabase
    .from('abandoned_emails')
    .update({
      status: 'sent',
      discount_code: resolvedDiscount,
      expires_at: expiresAt,
      last_event: 'manual.email.sent',
    })
    .eq('id', id);

  if (updateError) {
    console.error('[kiwify-hub] erro ao atualizar registro', updateError);
    return NextResponse.json({ error: 'E-mail enviado, mas não foi possível atualizar o registro.' }, { status: 500 });
  }

  return NextResponse.json({ ok: true, id, discountCode: resolvedDiscount, expiresAt });
}<|MERGE_RESOLUTION|>--- conflicted
+++ resolved
@@ -71,11 +71,7 @@
 
   const templateParams = {
     to_email: email ?? record.customer_email,
-<<<<<<< HEAD
-=======
-    to_name: name ?? record.customer_name ?? 'Cliente',
     name: name ?? record.customer_name ?? 'Cliente',
->>>>>>> f6d1ab4a
     product_name: record.product_name ?? 'Produto Kiwify',
     checkout_url: checkoutUrl ?? record.checkout_url ?? '',
     discount_code: resolvedDiscount ?? '',
