begin;

alter table if exists kfy_orders drop constraint if exists kfy_orders_customer_id_fkey;
alter table if exists kfy_sales drop constraint if exists kfy_sales_customer_id_fkey;
alter table if exists kfy_subscriptions drop constraint if exists kfy_subscriptions_customer_id_fkey;
alter table if exists kfy_enrollments drop constraint if exists kfy_enrollments_customer_id_fkey;

alter table if exists kfy_customers alter column id drop identity if exists;
alter table if exists kfy_customers alter column id drop default;
alter table if exists kfy_customers alter column id type text using id::text;
alter table if exists kfy_customers drop constraint if exists kfy_customers_pkey;
alter table if exists kfy_customers add constraint kfy_customers_pkey primary key (id);

alter table if exists kfy_orders alter column customer_id drop identity if exists;
alter table if exists kfy_orders alter column customer_id drop default;
alter table if exists kfy_orders alter column customer_id type text using customer_id::text;

alter table if exists kfy_sales alter column customer_id drop identity if exists;
alter table if exists kfy_sales alter column customer_id drop default;
alter table if exists kfy_sales alter column customer_id type text using customer_id::text;

alter table if exists kfy_subscriptions alter column customer_id drop identity if exists;
alter table if exists kfy_subscriptions alter column customer_id drop default;
alter table if exists kfy_subscriptions alter column customer_id type text using customer_id::text;

alter table if exists kfy_enrollments alter column customer_id drop identity if exists;
alter table if exists kfy_enrollments alter column customer_id drop default;
alter table if exists kfy_enrollments alter column customer_id type text using customer_id::text;

<<<<<<< HEAD
alter table if exists kfy_orders
  add constraint kfy_orders_customer_id_fkey foreign key (customer_id) references kfy_customers(id);
alter table if exists kfy_sales
  add constraint kfy_sales_customer_id_fkey foreign key (customer_id) references kfy_customers(id);
alter table if exists kfy_subscriptions
  add constraint kfy_subscriptions_customer_id_fkey foreign key (customer_id) references kfy_customers(id);
alter table if exists kfy_enrollments
  add constraint kfy_enrollments_customer_id_fkey foreign key (customer_id) references kfy_customers(id);
=======
alter table if exists kfy_products alter column id drop identity if exists;
alter table if exists kfy_products alter column id drop default;
alter table if exists kfy_products alter column id type text using id::text;
alter table if exists kfy_products drop constraint if exists kfy_products_pkey;
alter table if exists kfy_products add constraint kfy_products_pkey primary key (id);

alter table if exists kfy_sales alter column id drop identity if exists;
alter table if exists kfy_sales alter column id drop default;
alter table if exists kfy_sales alter column id type text using id::text;
alter table if exists kfy_sales drop constraint if exists kfy_sales_pkey;
alter table if exists kfy_sales add constraint kfy_sales_pkey primary key (id);

alter table if exists kfy_subscriptions alter column id drop identity if exists;
alter table if exists kfy_subscriptions alter column id drop default;
alter table if exists kfy_subscriptions alter column id type text using id::text;
alter table if exists kfy_subscriptions drop constraint if exists kfy_subscriptions_pkey;
alter table if exists kfy_subscriptions add constraint kfy_subscriptions_pkey primary key (id);

alter table if exists kfy_enrollments alter column id drop identity if exists;
alter table if exists kfy_enrollments alter column id drop default;
alter table if exists kfy_enrollments alter column id type text using id::text;
alter table if exists kfy_enrollments drop constraint if exists kfy_enrollments_pkey;
alter table if exists kfy_enrollments add constraint kfy_enrollments_pkey primary key (id);

alter table if exists kfy_coupons alter column id drop identity if exists;
alter table if exists kfy_coupons alter column id drop default;
alter table if exists kfy_coupons alter column id type text using id::text;
alter table if exists kfy_coupons drop constraint if exists kfy_coupons_pkey;
alter table if exists kfy_coupons add constraint kfy_coupons_pkey primary key (id);

alter table if exists kfy_refunds alter column id drop identity if exists;
alter table if exists kfy_refunds alter column id drop default;
alter table if exists kfy_refunds alter column id type text using id::text;
alter table if exists kfy_refunds drop constraint if exists kfy_refunds_pkey;
alter table if exists kfy_refunds add constraint kfy_refunds_pkey primary key (id);

alter table if exists kfy_payouts alter column id drop identity if exists;
alter table if exists kfy_payouts alter column id drop default;
alter table if exists kfy_payouts alter column id type text using id::text;
alter table if exists kfy_payouts drop constraint if exists kfy_payouts_pkey;
alter table if exists kfy_payouts add constraint kfy_payouts_pkey primary key (id);
>>>>>>> 07f3547f

alter table if exists kfy_orders
  add constraint kfy_orders_customer_id_fkey foreign key (customer_id) references kfy_customers(id);
alter table if exists kfy_sales
  add constraint kfy_sales_customer_id_fkey foreign key (customer_id) references kfy_customers(id);
alter table if exists kfy_subscriptions
  add constraint kfy_subscriptions_customer_id_fkey foreign key (customer_id) references kfy_customers(id);
alter table if exists kfy_enrollments
  add constraint kfy_enrollments_customer_id_fkey foreign key (customer_id) references kfy_customers(id);

commit;<|MERGE_RESOLUTION|>--- conflicted
+++ resolved
@@ -27,7 +27,6 @@
 alter table if exists kfy_enrollments alter column customer_id drop default;
 alter table if exists kfy_enrollments alter column customer_id type text using customer_id::text;
 
-<<<<<<< HEAD
 alter table if exists kfy_orders
   add constraint kfy_orders_customer_id_fkey foreign key (customer_id) references kfy_customers(id);
 alter table if exists kfy_sales
@@ -36,49 +35,6 @@
   add constraint kfy_subscriptions_customer_id_fkey foreign key (customer_id) references kfy_customers(id);
 alter table if exists kfy_enrollments
   add constraint kfy_enrollments_customer_id_fkey foreign key (customer_id) references kfy_customers(id);
-=======
-alter table if exists kfy_products alter column id drop identity if exists;
-alter table if exists kfy_products alter column id drop default;
-alter table if exists kfy_products alter column id type text using id::text;
-alter table if exists kfy_products drop constraint if exists kfy_products_pkey;
-alter table if exists kfy_products add constraint kfy_products_pkey primary key (id);
-
-alter table if exists kfy_sales alter column id drop identity if exists;
-alter table if exists kfy_sales alter column id drop default;
-alter table if exists kfy_sales alter column id type text using id::text;
-alter table if exists kfy_sales drop constraint if exists kfy_sales_pkey;
-alter table if exists kfy_sales add constraint kfy_sales_pkey primary key (id);
-
-alter table if exists kfy_subscriptions alter column id drop identity if exists;
-alter table if exists kfy_subscriptions alter column id drop default;
-alter table if exists kfy_subscriptions alter column id type text using id::text;
-alter table if exists kfy_subscriptions drop constraint if exists kfy_subscriptions_pkey;
-alter table if exists kfy_subscriptions add constraint kfy_subscriptions_pkey primary key (id);
-
-alter table if exists kfy_enrollments alter column id drop identity if exists;
-alter table if exists kfy_enrollments alter column id drop default;
-alter table if exists kfy_enrollments alter column id type text using id::text;
-alter table if exists kfy_enrollments drop constraint if exists kfy_enrollments_pkey;
-alter table if exists kfy_enrollments add constraint kfy_enrollments_pkey primary key (id);
-
-alter table if exists kfy_coupons alter column id drop identity if exists;
-alter table if exists kfy_coupons alter column id drop default;
-alter table if exists kfy_coupons alter column id type text using id::text;
-alter table if exists kfy_coupons drop constraint if exists kfy_coupons_pkey;
-alter table if exists kfy_coupons add constraint kfy_coupons_pkey primary key (id);
-
-alter table if exists kfy_refunds alter column id drop identity if exists;
-alter table if exists kfy_refunds alter column id drop default;
-alter table if exists kfy_refunds alter column id type text using id::text;
-alter table if exists kfy_refunds drop constraint if exists kfy_refunds_pkey;
-alter table if exists kfy_refunds add constraint kfy_refunds_pkey primary key (id);
-
-alter table if exists kfy_payouts alter column id drop identity if exists;
-alter table if exists kfy_payouts alter column id drop default;
-alter table if exists kfy_payouts alter column id type text using id::text;
-alter table if exists kfy_payouts drop constraint if exists kfy_payouts_pkey;
-alter table if exists kfy_payouts add constraint kfy_payouts_pkey primary key (id);
->>>>>>> 07f3547f
 
 alter table if exists kfy_orders
   add constraint kfy_orders_customer_id_fkey foreign key (customer_id) references kfy_customers(id);
